--- conflicted
+++ resolved
@@ -245,11 +245,8 @@
                'params':'all'}
         
     else:
-<<<<<<< HEAD
-=======
         print('region description not supported.')
         print('Will exit now.')
->>>>>>> 3e21cdd8
         logger.error('Region description not supported.')
         logger.error('Will exit now.')
         sys.exit(1)
@@ -552,22 +549,14 @@
     """
     
     logger = logging.getLogger(__name__)
-<<<<<<< HEAD
-
-=======
-    
->>>>>>> 3e21cdd8
+    
     # Create a new WCS object. 
     wcs = WCS(head)
     
     if wcs.naxis > 3:
         wcs = wcs.dropaxis(2)
 
-<<<<<<< HEAD
     logger.debug('WCS contains {0} axes.'.format(wcs.naxis))
-=======
-    logger.info('WCS contains {0} axes.'.format(wcs.naxis))
->>>>>>> 3e21cdd8
         
     return wcs
 
