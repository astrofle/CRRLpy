#!/usr/bin/env python3

"""
Extracts a spectrum from a region in a spectral cube.
The pixels will be averaged spatially inside the given region.
The region must be specified as shape,coords,frame,parameters
Region can be, point, box, circle or ellipse. Also, CASA region files are supported.
Coords can be pix or sky.
Frames supported include: fk4, fk5, icrs, and gal.
Parameters, for point the coordinates of the point, e.g. point,pix,,512,256.
For box the bottom left corner and top right corner coordinates, e.g. box,pix,,256,256,512,512.
For circle the center of the circle and the radius, e.g. circle,pix,,512,256,10.
For ellipse, its center, major and minor axes and the angle in degrees, e.g., 
ellipse,sky,fk5,13h05m27.462s,-49d28m06.547s,0.345293s,0.493276s,0
If the coordinates are given in sky values, then the units must included, e.g. 
point,sky,12h,2d will extract the spectrum for the pixel located at RA 12 hours and DEC 2 degrees.
For circle the radius units in sky coordinates can be either d for degrees, m for arcminutes or 
s for arcseconds. The conversion will use the scale in the RA direction of the cube, i.e. will 
use CDELT1 to convert from angular units to pixels.
"""

import os
import matplotlib as mpl
havedisplay = "DISPLAY" in os.environ
if not havedisplay:
    mpl.use('Agg')

import sys
import re
import argparse
import logging

from astropy.io import fits
from astropy.table import Table
from astropy.io import ascii
from astropy.wcs import WCS, WCSSUB_SPECTRAL
from astropy.coordinates import SkyCoord

import crrlpy.imtools as ci
import astropy.units as u
import matplotlib.patches as mpatches
import numpy as np
try:
    import pylab as plt
except ModuleNotFoundError:
    pass

eq_frames = ['icrs', 'fk5', 'fk4']

def sector_mask(shape, centre, radius, angle_range):
    """
    Return a boolean mask for a circular sector. The start/stop angles in  
    `angle_range` should be given in clockwise order.
    """

    x,y = np.ogrid[:shape[0],:shape[1]]
    cx,cy = centre
    tmin,tmax = np.deg2rad(angle_range)

    # ensure stop angle > start angle
    if tmax < tmin:
            tmax += 2*np.pi

    # convert cartesian --> polar coordinates
    r2 = (x-cx)*(x-cx) + (y-cy)*(y-cy)
    theta = np.arctan2(x-cx, y-cy) - tmin

    # wrap angles between 0 and 2*pi
    theta %= (2*np.pi)

    # circular mask
    circmask = r2 <= radius*radius

    # angular mask
    anglemask = theta <= (tmax-tmin)

    return circmask*anglemask

def ellipse_mask(shape, x0, y0, bmaj, bmin, angle):
    """
    """
    
    x,y = np.mgrid[:shape[0],:shape[1]]
    
    cos_angle = np.cos(np.radians(180. - angle))
    sin_angle = np.sin(np.radians(180. - angle))
    
    # Shift the indexes.
    xc = x - x0
    yc = y - y0
    
    # Rotate the indexes.
    xct = xc * cos_angle - yc * sin_angle
    yct = xc * sin_angle - yc * cos_angle
    
    mask = (xct/bmaj)**2. + (yct/bmin)**2. <= 1.
    
    return mask

def add_radius_units(value, units):
    """
    """
    
    if units == 'd':
        r = value*u.deg
    if units == 'm':
        r = value*u.arcmin
    if units == 's':
        r = value*u.arcsec
        
    return r

def parse_region(region, wcs):
    """
    Parses a region description to a dict
    """
    
    logger = logging.getLogger(__name__)
    
    shape = region.split(',')[0]
    coord = region.split(',')[1]
    frame = region.split(',')[2]
    try:
        params = region.split(',')[3:]
    except IndexError:
        logger.error('No coordinates given.')
        logger.error('Will exit now.')
        sys.exit(1)
        
    if 'sky' in coord.lower() and frame == '':
        logger.error('No frame specified.')
        logger.error('Will exit now.')
        sys.exit(1)
    
    if shape == 'point':
        # Convert sky coordinates to pixels if required
        if 'sky' in coord.lower():
            
            coo_sky = SkyCoord(params[0], params[1], frame=frame)
            
            if frame in eq_frames:
                params[0:2] = wcs.all_world2pix([[coo_sky.ra.value, 
                                                  coo_sky.dec.value]], 0)[0]
            elif 'gal' in frame:
                params[0:2] = wcs.all_world2pix([[coo_sky.l.value, 
                                                  coo_sky.b.value]], 0)[0]

        params = [int(round(float(x))) for x in params]
        rgn = {'shape':'point',
               'params':{'cx':params[0], 'cy':params[1]}}
    
    elif shape == 'box':
        # Convert sky coordinates to pixels if required
        if 'sky' in coord.lower():
            
            blc_sky = SkyCoord(params[0], params[1], frame=frame)
            trc_sky = SkyCoord(params[2], params[3], frame=frame)
            
            if frame in eq_frames:
                params[0:2] = wcs.all_world2pix([[blc_sky.ra.value, 
                                                blc_sky.dec.value]], 0)[0]
                params[2:] = wcs.all_world2pix([[trc_sky.ra.value, 
                                               trc_sky.dec.value]], 0)[0]
            elif 'gal' in frame:
                params[0:2] = wcs.all_world2pix([[blc_sky.l.value, 
                                                blc_sky.b.value]], 0)[0]
                params[2:] = wcs.all_world2pix([[trc_sky.l.value, 
                                               trc_sky.b.value]], 0)[0]
                
        params = [int(round(float(x))) for x in params]
        rgn = {'shape':'box',
               'params':{'blcx':params[0], 'blcy':params[1], 
                         'trcx':params[2], 'trcy':params[3]}}
               
    elif shape == 'circle':
        # Convert sky coordinates to pixels if required
        if 'sky' in coord.lower():
            
            coo_sky = SkyCoord(params[0], params[1], frame=frame)
           
            params[0:2] = coo_sky.to_pixel(wcs)
            
            #if frame in eq_frames:
            #    params[0:2] = wcs.all_world2pix([[coo_sky.ra.value, 
            #                                      coo_sky.dec.value]], 0)[0]
            #elif 'gal' in frame:
            #    params[0:2] = wcs.all_world2pix([[coo_sky.l.value, 
            #                                      coo_sky.b.value]], 0)[0]
            
            lscale = abs(wcs.pixel_scale_matrix[0,0])*u.deg
            val, uni = split_str(params[2])
            
            # Add units to the radius
            r = add_radius_units(val, uni)
            logger.debug('lscale: {0}'.format(lscale))
            logger.debug('radius: {0}'.format(r))
            params[2] = (r/lscale).cgs.value
        
        params = [float(x) for x in params]
        rgn = {'shape':'circle',
               'params':{'cx':params[0], 'cy':params[1], 'r':params[2]}}
    
    elif shape == 'ellipse':
        # Convert sky coordinates to pixels if required
        if 'sky' in coord.lower():
            
            coo_sky = SkyCoord(params[0], params[1], frame=frame)
            
            if frame in eq_frames:
                params[0:2] = wcs.all_world2pix([[coo_sky.ra.value, 
                                                  coo_sky.dec.value]], 0)[0]
            elif 'gal' in frame:
                params[0:2] = wcs.all_world2pix([[coo_sky.l.value, 
                                                  coo_sky.b.value]], 0)[0]
            
            lscale = abs(wcs.pixel_scale_matrix[0,0])*u.deg
            logger.debug('lscale: {0}'.format(lscale))
            
            # Major axis.
            val, uni = split_str(params[2])
            # Add units to the major axis.
            r = add_radius_units(val, uni)
            logger.debug('major axis: {0}'.format(r))
            params[2] = (r/lscale).cgs.value
            
            # Minor axis.
            val, uni = split_str(params[3])
            # Add units to the minor axis.
            r = add_radius_units(val, uni)
            logger.debug('minor axis: {0}'.format(r))
            params[3] = (r/lscale).cgs.value
        
        params = [float(x) for x in params]
        rgn = {'shape':'ellipse',
               'params':{'cx':params[0], 'cy':params[1], 
                         'bmaj':params[2], 'bmin':params[3], 
                         'theta':params[4]}}
    
    elif shape == 'crtf':
        # CASA region files are always in sky coordinates
        polys = ci.read_casa_polys(params[0], wcs=wcs)
        rgn = {'shape':'polygon',
               'params':{'Polygons':polys}}
        
    elif shape == 'all':
        rgn = {'shape':'all',
               'params':'all'}
        
    else:
        print('region description not supported.')
        print('Will exit now.')
        logger.error('Region description not supported.')
        logger.error('Will exit now.')
        sys.exit(1)
        
    return rgn

def plotspec(cube, faxis, taxis, ftype, funit, tunit, out):
    """
    """
    
    logger = logging.getLogger(__name__)
    logger.info("Plotting extracted spectrum to {0}".format(out))
    
    fig = plt.figure(frameon=False)
    fig.suptitle(cube)
    ax = fig.add_subplot(1, 1, 1)
     
    ax.plot(faxis, taxis, 'k-', drawstyle='steps')
    
    ax.set_xlabel('{0} axis ({1})'.format(ftype, funit))
    ax.set_ylabel('Temperature axis ({0})'.format(tunit))
    
    plt.savefig('{0}'.format(out), 
                bbox_inches='tight', pad_inches=0.3)
    plt.close()

def get_axis(header, axis):
    """
    Constructs a cube axis
    @param header - fits cube header
    @type header - pyfits header
    @param axis - axis to reconstruct
    @type axis - int
    @return - cube axis
    @rtype - numpy array
    """
    
    logger = logging.getLogger(__name__)
   
    logger.debug("Will extract axis: {}.".format(axis))
 
    wcs = WCS(header)

    wcs_arr_shape = wcs.array_shape
    logger.debug("WCS array shape: {}".format(wcs_arr_shape))
    n_axis = wcs.array_shape[-axis]
    logger.debug("Axis should have {} elements.".format(n_axis))
    if len(wcs_arr_shape) > 3:
        axis_vals = wcs.pixel_to_world_values(np.c_[np.zeros(n_axis), np.zeros(n_axis), np.arange(0,n_axis), np.zeros(n_axis)])
    else:
<<<<<<< HEAD
        axis_vals = wcs.pixel_to_world_values(np.c_[np.zeros(n_axis), np.zeros(n_axis), np.arange(0,n_axis)])

    axis_vals = np.asarray(axis_vals)
    axis_vals = axis_vals[:,axis-1]

    #print("axis shape:")
    #print(axis_vals.shape)
 
    # swapaxes uses python convention for axes index.
    #wcs = wcs.swapaxes(axis-1,0)
    #wcs = wcs.sub(0)
    #n_axis = wcs.array_shape[axis]
    #logger.debug("Axis should have {} elements.".format(n_axis))
    #axis_vals = wcs.pixel_to_world_values(np.arange(0,n_axis))[0]
    
=======
        axis_vals = wcs.pixel_to_world_values(np.c_[np.zeros(n_axis), np.zeros(n_axis), np.arange(0,n_axis)])[:,axis-1]
  
>>>>>>> 0b0ebde7
    return axis_vals

def extract_spec(data, region, naxis, mode):
    """
    Sums the pixels inside a region preserving the spectral axis.
    """
    
    logger = logging.getLogger(__name__)
    
    logger.debug('Data shape: {0}'.format(data.shape))
    
    if region['shape'] == 'point':
        if naxis > 3:
            spec = data[:,:,region['params']['cy'],region['params']['cx']]
            if mode == 'sum':
                spec = spec.sum(axis=0)
            elif mode == 'avg':
                spec = spec.mean(axis=0)
            elif 'flux' in mode.lower():
                spec = spec.sum(axis=0)/region['barea']
            else:
                logger.error('Mode not supported.')
                logger.error('Will exit now.')
                sys.exit(1)
        elif naxis == 3:
            spec = data[:,region['params']['cy'],region['params']['cx']]
        else:
            spec = data[region['params']['cy'],region['params']['cx']]
            
    elif region['shape'] == 'box':
        area = (region['params']['trcy'] - region['params']['blcy']) * \
                (region['params']['trcx'] - region['params']['blcx'])
        
        if naxis > 3:
            spec = data[0,:,region['params']['blcy']:region['params']['trcy'],
                        region['params']['blcx']:region['params']['trcx']]
            
            if mode == 'sum':
                spec = spec.sum(axis=2).sum(axis=1)
            elif mode == 'avg':
                spec = spec.mean(axis=2).mean(axis=1)
            elif 'flux' in mode.lower():
                spec = spec.sum(axis=2).sum(axis=1)/region['barea']
            else:
                logger.error('Mode not supported.')
                logger.error('Will exit now.')
                sys.exit(1)
                
        elif naxis == 3:
            spec = data[:,region['params']['blcy']:region['params']['trcy'],
                        region['params']['blcx']:region['params']['trcx']]
            if mode == 'sum':
                spec = spec.sum(axis=2).sum(axis=1)#/area
            elif mode == 'avg':
                spec = spec.mean(axis=2).mean(axis=1)#/area
            elif 'flux' in mode.lower():
                summ = spec.sum(axis=2).sum(axis=1)
                logger.info('Sum of pixels: {0}'.format(summ))
                spec = summ/region['barea']
            else:
                logger.error('Mode not supported.')
                logger.error('Will exit now.')
                sys.exit(1)
                
        else:
            spec = data[region['params']['blcy']:region['params']['trcy'],
                        region['params']['blcx']:region['params']['trcx']]
            if mode == 'sum':
                spec = spec.sum()
            elif mode == 'avg':
                spec = spec.mean()
            elif 'flux' in mode.lower():
                spec = spec.sum()/region['barea']
            else:
                logger.error('Mode not supported.')
                logger.error('Will exit now.')
                sys.exit(1)
                
    elif region['shape'] == 'circle':
        logger.info("Circular region has a center " \
                    "at pixel ({0},{1}) with radius " \
                    "{2}".format(region['params']['cx'], 
                                    region['params']['cy'], 
                                    region['params']['r']))
                    
        if naxis > 3:
            logger.debug("The image has more than 3 axes.")
            mask = sector_mask(data[0,0].shape,
                               (region['params']['cy'], region['params']['cx']),
                               region['params']['r'],
                               (0, 360))
            mdata = data[0][:,mask]
            logger.debug("Masked data shape: {0}".format(mdata.shape))
            if 'sum' in mode.lower():
                spec = mdata.sum(axis=1)
            elif 'avg' in mode.lower():
                spec = mdata.mean(axis=1)
            elif 'flux' in mode.lower():
                spec = mdata.sum(axis=1)/region['barea']
                
        elif naxis == 3:
            
            mask = sector_mask(data[0].shape,
                               (region['params']['cy'], region['params']['cx']),
                               region['params']['r'],
                               (0, 360))
            mdata = data[:,mask]
            logger.debug("Masked data shape: {0}".format(mdata.shape))
            if 'sum' in mode.lower():
                spec = mdata.sum(axis=1)#/len(np.where(mask.flatten() == 1)[0])
            elif 'avg' in mode.lower():
                spec = mdata.mean(axis=1)
            elif 'flux' in mode.lower():
                spec = mdata.sum(axis=1)/region['barea']
            else:
                logger.error('Mode not supported.')
                logger.error('Will exit now.')
                sys.exit(1)
        
        else:
   
            mask = sector_mask(data.shape,
                               (region['params']['cy'], region['params']['cx']),
                               region['params']['r'],
                               (0, 360))
            mdata = np.ma.masked_invalid(data[mask])
            logger.debug("Masked data shape: {0}".format(mdata.shape))
            logger.debug("Masked data sum: {0}".format(mdata))
            if 'sum' in mode.lower():
                spec = mdata.sum()#/len(np.where(mask.flatten() == 1)[0])
            elif 'avg' in mode.lower():
                spec = mdata.mean()
            elif 'flux' in mode.lower():
                spec = mdata.sum()/region['barea']
            else:
                logger.error('Mode not supported.')
                logger.error('Will exit now.')
                sys.exit(1)
    
    elif region['shape'] == 'ellipse':
        logger.info("Elliptical region has a center " \
                    "at pixel ({0},{1}) with major and minor axes " \
                    "{2} and {3} at an angle {4}".format(region['params']['cx'], 
                                                         region['params']['cy'], 
                                                         region['params']['bmaj'],
                                                         region['params']['bmin'],
                                                         region['params']['theta']))
    
        logger.debug("Mask shape: {}".format(data.shape[-2:]))
        mask = ellipse_mask(data.shape[-2:],
                            region['params']['cy'], region['params']['cx'],
                            region['params']['bmaj']/2., region['params']['bmin']/2.,
                            region['params']['theta'])
        logger.debug('Elements in mask: {}'.format(mask.sum()))
        
        if naxis > 3:
            mdata = data[0][:,mask]
            axis = 1
        elif naxis == 3:
            mdata = data[:,mask]
            axis = 1
        else:
            mdata = data[mask]
            axis = 0
        logger.debug("Masked data shape: {0}".format(mdata.shape))
        
        if 'sum' in mode.lower():
            spec = mdata.sum(axis=axis)
        elif 'avg' in mode.lower():
            spec = mdata.mean(axis=axis)
        elif 'flux' in mode.lower():
            spec = mdata.sum(axis=axis)/region['barea']
        else:
            logger.error('Mode not supported.')
            logger.error('Will exit now.')
            sys.exit(1)
            
    elif 'poly' in region['shape']:
        npolys = len(region['params']['Polygons'])
        
        if naxis > 3:
            shape = data[0][0].shape
            npix3 = data[0].shape[0]
        elif naxis == 3:
            shape = data[0].shape
            npix3 = data.shape[0]
        else:
            shape = data.shape
            npix3 = 0
            
        mask = np.zeros(shape)
        
        for poly in region['params']['Polygons']:
            # Add all the polygons together
            logger.info("Adding polygons to the mask.")
            mask += poly.make_mask(shape)
            
        logger.info("Normalizing the mask to unity.")
        mask = np.ceil(mask/npolys)
        
        if naxis > 3:
            mdata = data[0]*np.tile(mask, (npix3,1,1))
        else:
            mdata = data*np.tile(mask, (npix3,1,1))
            
        if mode == 'sum':
            spec = mdata.sum(axis=1).sum(axis=1)
        elif 'avg' in mode.lower():
            spec = mdata.mean(axis=1).mean(axis=1)
        elif 'flux' in mode.lower():
            spec = mdata.sum(axis=1).sum(axis=1)/region['barea']
        else:
            logger.error('Mode not supported.')
            logger.error('Will exit now.')
            sys.exit(1)
            
    elif 'all' in region['shape']:
        
        if naxis > 3:
            data = data[0]
            spec = proc_data(data, mode, region)
        elif naxis == 3:
            data = data
            spec = proc_data(data, mode, region)
        else:
            spec = proc_data(data, mode, region)
        
    return spec

def proc_data(data, mode, region):
    """
    """
    
    logger = logging.getLogger(__name__)
    
    if 'sum' in mode.lower():
            spec = data.sum(axis=1).sum(axis=1)
    elif 'avg' in mode.lower():
        spec = data.mean(axis=1).mean(axis=1)
    elif 'flux' in mode.lower():
        spec = data.sum(axis=1).sum(axis=1)/region['barea']
    else:
        logger.error('Mode not supported.')
        logger.error('Will exit now.')
        sys.exit(1)
    
    return spec

def set_wcs(head):
    """
    Build a WCS object given the 
    spatial header parameters.
    """
    
    logger = logging.getLogger(__name__)
    
    # Create a new WCS object. 
    wcs = WCS(head)
    
    if wcs.naxis > 3:
        wcs = wcs.dropaxis(2)

    logger.debug('WCS contains {0} axes.'.format(wcs.naxis))
        
    return wcs

def show_rgn(ax, rgn, **kwargs):
    """
    Plots the extraction region.
    """
    
    alpha = 0.1
    #lw = 0.1
    
    if rgn['shape'] == 'box':
        ax.plot([rgn['params']['blcx']]*2, 
                 [rgn['params']['blcy'],rgn['params']['trcy']], 'r-', **kwargs)
        ax.plot([rgn['params']['blcx'],rgn['params']['trcx']], 
                 [rgn['params']['blcy']]*2, 'r-', **kwargs)
        ax.plot([rgn['params']['blcx'],rgn['params']['trcx']], 
                 [rgn['params']['trcy']]*2, 'r-', **kwargs)
        ax.plot([rgn['params']['trcx']]*2, 
                 [rgn['params']['blcy'],rgn['params']['trcy']], 'r-', **kwargs)
    
    elif rgn['shape'] == 'circle':
        patch = mpatches.Circle((rgn['params']['cx'], rgn['params']['cy']), 
                                rgn['params']['r'], alpha=alpha, transform=ax.transData)
        #plt.figure().artists.append(patch)
        ax.add_patch(patch)
        
    elif rgn['shape'] == 'polygon':
        for poly in rgn['params']['Polygons']:
            patch = mpatches.Polygon(poly.get_vertices(), closed=True, 
                                     alpha=alpha, transform=ax.transData)
        ax.add_patch(patch)
        
    elif rgn['shape'] == 'pixel':
        ax.plot(region['params']['cy'], region['params']['cx'], 'rs', ms=5)

def split_str(str):
    """
    Splits text from digits in a string.
    """
    
    logger = logging.getLogger(__name__)
    
    logger.debug('{0}'.format(str))
    
    match = re.match(r"([0-9]+.?\d{0,32}?)(d|m|s)", str)
    
    if match:
        items = match.groups()
            
    return items[0], items[1]
    
def main(out, cube, region, mode, show_region, plot_spec, faxis, stokes):
    """
    """
    
    logger = logging.getLogger(__name__)
    
    hdulist = fits.open(cube)
    head = hdulist[0].header
    data = np.ma.masked_invalid(hdulist[0].data)
    data.fill_value = np.nan
    
    naxis = head['NAXIS']
    logger.debug('NAXIS: {0}'.format(naxis))
    
    if stokes:
        logger.info("Will now swap axis {0} with {1}".format(0, 1))
        logger.info("to leave stokes as last axes.")
        data = np.swapaxes(data, 0, 1)
        logger.info("New data shape: {0}.".format(data.shape))
    
    # Build a WCS object to handle sky coordinates
    if not 'pix' in region:
        wcs = set_wcs(head)
    else:
        wcs = None
    
    # Only pass spatial axes
    rgn = parse_region(region, wcs.celestial)
#    if not 'pix' in region:
#        rgn = parse_region(region, wcs.dropaxis(2))
#    else:
#        rgn = parse_region(region, wcs)
    
    # Add beam area info to the region. Used when the requested units are flux units.
    if 'flux' in mode.lower():
        rgn['barea'] = ci.beam_area_pix(head)
        logger.debug('Conversion to flux: {0}'.format(rgn['barea']))
    
    # Get the frequency axis
    if faxis <= 4 and len(data.shape) > 2:
        freq = get_axis(head, faxis)
        logger.debug("freq has shape: {}".format(freq.shape))
        freq = np.ma.masked_invalid(freq)
        logger.debug('Invalid values will be replaced with: {0}'.format(freq.fill_value))
    else:
        fcol = [s for s in head.keys() if "FREQ" in s]
        try:
            freq = head[fcol[0]]
            logger.debug('No frequency axis. Will use column {0} of header.'.format(fcol))
        except IndexError:
            freq = np.nan
            logger.debug('Could not guess the frequency. Will use {0} as frequency.'.format(freq))
        
    #freq.fill_value = np.nan
    
    logger.info("Will now extract the spectra,",)
    logger.info("using mode: {0}.".format(mode))
    
    spec = extract_spec(data, rgn, naxis, mode)
    try:
        spec.fill_value = np.nan
        logger.info("Extracted spec has shape: {0}.".format(spec.shape))
        fspec = spec.filled()
    except AttributeError:
        logger.info("Extracted spec has shape: {0}.".format(1))
        fspec = spec
        
    # Try to guess the units of each output column based on the header.
    try:
        funit = head['CUNIT{0}'.format(int(faxis))]
    except KeyError:
        funit = '?'
    
    try:
        ftype = head['CTYPE{0}'.format(int(faxis))]
    except KeyError:
        ftype = '?'
    
    try:
        bunit = head['BUNIT']
    except KeyError:
        bunit = '?'
    
    if 'sum' in mode.lower():
        bunit = 'sum of {0}'.format(bunit)
    elif 'flux' in mode.lower():
        bunit = bunit.split('/')[0]
    
    logger.debug('Brightness unit: {0}'.format(bunit))
    logger.debug('Frequency unit: {0}'.format(funit))
    logger.debug('ftype: {0}'.format(ftype))
    try:
        logger.debug('len freq: {0}'.format(len(freq)))
    except TypeError:
        logger.debug('len freq: {0}'.format(1))
    try:    
        logger.debug('len spec: {0}'.format(len(fspec)))
    except TypeError:
        logger.debug('len spec: {0}'.format(1))
   

    tbtable = Table(np.array([freq, fspec]).T, 
                    names=['{0} {1}'.format(ftype, funit),
                           'Tb {0}'.format(bunit)],
                    dtype=[np.float64, np.float64])

    logger.debug('Writing output spectrum to: {0}'.format(out))
    ascii.write(tbtable, out, format='commented_header', overwrite=True)
    
    if show_region:
        logger.debug('Plotting extraction region.')
        fig = plt.figure(frameon=False)
        ax = fig.add_subplot(1, 1, 1)
        if naxis == 2:
            ax.imshow(data, interpolation='none', origin='lower')
        else:
            try:
                ax.imshow(data.sum(axis=0).sum(axis=0), origin='lower', interpolation='none')
            except TypeError:
                ax.imshow(data.sum(axis=0), interpolation='none', origin='lower')
        show_rgn(ax, rgn)
        #ci.draw_beam(head, ax) # This requires a pywcsgrid2 object to work
        ax.autoscale(False)
        
        plt.savefig('{0}_extract_region_{1}.png'.format(cube, region), 
                    bbox_inches='tight', pad_inches=0.3)
    
    if plot_spec:
        plotspec(cube, freq, spec, ftype, funit, bunit, plot_spec)

if __name__ == '__main__':
    
    parser = argparse.ArgumentParser(description=__doc__,
                                     formatter_class=argparse.RawTextHelpFormatter)
    parser.add_argument('cube', type=str,
                        help="Cube to extract the spectrum from. (string)")
    parser.add_argument('region', type=str,
                        help="Spatial region where pixels are averaged. " \
                             "e.g., point,sky,18h46m22s,-2d56m12s")
    parser.add_argument('out', type=str,
                        help="Output file name.")
    parser.add_argument('-m', '--mode', type=str, default='sum',
                        help="Mode of extraction. Can be sum, avg or flux.")
    parser.add_argument('-r', '--show_region', action='store_true',
                        help='Plot the extraction region?')
    parser.add_argument('-v', '--verbose', action='store_true',
                        help="Verbose output?")
    parser.add_argument('-l', '--logfile', type=str, default=None,
                        help="Where to store the logs.\n" \
                             "(string, Default: output to console)")
    parser.add_argument('-p', '--plot_spec', type=str, default=None,
                        help="Plot the extracted spectrum to the given file.")
    parser.add_argument('-f', '--faxis', type=int, default=3,
                        help="Axis to use as spectral axis.")
    parser.add_argument('-s', '--stokes_last', action='store_true',
                        help="Stokes axis is last?")
    args = parser.parse_args()
            
    if args.verbose:
        loglev = logging.DEBUG
    else:
        loglev = logging.ERROR
        
    formatter = logging.Formatter('%(asctime)s - %(name)s - %(levelname)s - %(message)s')
    formatter = '%(asctime)s - %(name)s - %(levelname)s - %(message)s'
    logging.basicConfig(filename=args.logfile, level=loglev, format=formatter)
    
    logger = logging.getLogger(__name__)
    logger.info('Will extract a spectrum from cube: {0}'.format(args.cube))
    logger.info('Will extract region: {0}'.format(args.region))
    
    main(args.out, args.cube, args.region, args.mode, args.show_region, args.plot_spec, args.faxis, args.stokes_last)
    <|MERGE_RESOLUTION|>--- conflicted
+++ resolved
@@ -275,6 +275,7 @@
                 bbox_inches='tight', pad_inches=0.3)
     plt.close()
 
+
 def get_axis(header, axis):
     """
     Constructs a cube axis
@@ -299,27 +300,13 @@
     if len(wcs_arr_shape) > 3:
         axis_vals = wcs.pixel_to_world_values(np.c_[np.zeros(n_axis), np.zeros(n_axis), np.arange(0,n_axis), np.zeros(n_axis)])
     else:
-<<<<<<< HEAD
         axis_vals = wcs.pixel_to_world_values(np.c_[np.zeros(n_axis), np.zeros(n_axis), np.arange(0,n_axis)])
 
     axis_vals = np.asarray(axis_vals)
     axis_vals = axis_vals[:,axis-1]
-
-    #print("axis shape:")
-    #print(axis_vals.shape)
- 
-    # swapaxes uses python convention for axes index.
-    #wcs = wcs.swapaxes(axis-1,0)
-    #wcs = wcs.sub(0)
-    #n_axis = wcs.array_shape[axis]
-    #logger.debug("Axis should have {} elements.".format(n_axis))
-    #axis_vals = wcs.pixel_to_world_values(np.arange(0,n_axis))[0]
-    
-=======
-        axis_vals = wcs.pixel_to_world_values(np.c_[np.zeros(n_axis), np.zeros(n_axis), np.arange(0,n_axis)])[:,axis-1]
-  
->>>>>>> 0b0ebde7
+    
     return axis_vals
+
 
 def extract_spec(data, region, naxis, mode):
     """
